#[cfg(target_os = "linux")]
use crate::ipc::start_pa;
<<<<<<< HEAD
use crate::ipc::{self, new_listener, Connection, Data};
=======
use crate::ui_cm_interface::{start_ipc, ConnectionManager, InvokeUiCM};

>>>>>>> c474ac01
#[cfg(windows)]
use clipboard::{
    create_cliprdr_context, empty_clipboard, get_rx_clip_client, server_clip_file, set_conn_enabled,
};
<<<<<<< HEAD
use hbb_common::fs::{
    get_string, is_write_need_confirmation, new_send_confirm,
    DigestCheckResult,
};
use hbb_common::{
    allow_err,
    config::Config,
    fs, log,
    message_proto::*,
    protobuf::Message as _,
    tokio::{self, sync::mpsc, task::spawn_blocking},
};
use sciter::{make_args, Element, Value, HELEMENT};
use std::{
    collections::HashMap,
    ops::Deref,
    sync::{Arc, RwLock},
};

pub struct ConnectionManagerInner {
    root: Option<Element>,
    senders: HashMap<i32, mpsc::UnboundedSender<Data>>,
    click_time: i64,
}

#[derive(Clone)]
pub struct ConnectionManager(Arc<RwLock<ConnectionManagerInner>>);
=======
>>>>>>> c474ac01

use hbb_common::{allow_err, log};
use sciter::{make_args, Element, Value, HELEMENT};
use std::sync::Mutex;
use std::{ops::Deref, sync::Arc};

#[derive(Clone, Default)]
pub struct SciterHandler {
    pub element: Arc<Mutex<Option<Element>>>,
}

impl InvokeUiCM for SciterHandler {
    fn add_connection(&self, client: &crate::ui_cm_interface::Client) {
        self.call(
            "addConnection",
            &make_args!(
                client.id,
                client.is_file_transfer,
                client.port_forward.clone(),
                client.peer_id.clone(),
                client.name.clone(),
                client.authorized,
                client.keyboard,
                client.clipboard,
                client.audio,
                client.file,
                client.restart
            ),
        );
    }

    fn remove_connection(&self, id: i32) {
        self.call("removeConnection", &make_args!(id));
        if crate::ui_cm_interface::get_clients_length().eq(&0) {
            crate::platform::quit_gui();
        }
    }

    fn new_message(&self, id: i32, text: String) {
        self.call("newMessage", &make_args!(id, text));
    }
}

impl SciterHandler {
    #[inline]
    fn call(&self, func: &str, args: &[Value]) {
        if let Some(e) = self.element.lock().unwrap().as_ref() {
            allow_err!(e.call_method(func, &super::value_crash_workaround(args)[..]));
        }
    }
}

pub struct SciterConnectionManager(ConnectionManager<SciterHandler>);

impl Deref for SciterConnectionManager {
    type Target = ConnectionManager<SciterHandler>;

    fn deref(&self) -> &Self::Target {
        &self.0
    }
}

impl SciterConnectionManager {
    pub fn new() -> Self {
        #[cfg(target_os = "linux")]
        std::thread::spawn(start_pa);
        let cm = ConnectionManager {
            ui_handler: SciterHandler::default(),
        };
        let cloned = cm.clone();
        std::thread::spawn(move || start_ipc(cloned));
        SciterConnectionManager(cm)
    }

    fn get_icon(&mut self) -> String {
        crate::get_icon()
    }

    fn check_click_time(&mut self, id: i32) {
        crate::ui_cm_interface::check_click_time(id);
    }

    fn get_click_time(&self) -> f64 {
        crate::ui_cm_interface::get_click_time() as _
    }

    fn switch_permission(&self, id: i32, name: String, enabled: bool) {
        crate::ui_cm_interface::switch_permission(id, name, enabled);
    }

    fn close(&self, id: i32) {
        crate::ui_cm_interface::close(id);
    }

    fn authorize(&self, id: i32) {
        crate::ui_cm_interface::authorize(id);
    }

    fn send_msg(&self, id: i32, text: String) {
        crate::ui_cm_interface::send_chat(id, text);
    }

    fn t(&self, name: String) -> String {
        crate::client::translate(name)
    }
}

impl sciter::EventHandler for SciterConnectionManager {
    fn attached(&mut self, root: HELEMENT) {
        *self.ui_handler.element.lock().unwrap() = Some(Element::from(root));
    }

    sciter::dispatch_script_call! {
        fn t(String);
        fn check_click_time(i32);
        fn get_click_time();
        fn get_icon();
        fn close(i32);
        fn authorize(i32);
        fn switch_permission(i32, String, bool);
        fn send_msg(i32, String);
    }
}<|MERGE_RESOLUTION|>--- conflicted
+++ resolved
@@ -1,45 +1,11 @@
 #[cfg(target_os = "linux")]
 use crate::ipc::start_pa;
-<<<<<<< HEAD
-use crate::ipc::{self, new_listener, Connection, Data};
-=======
 use crate::ui_cm_interface::{start_ipc, ConnectionManager, InvokeUiCM};
 
->>>>>>> c474ac01
 #[cfg(windows)]
 use clipboard::{
     create_cliprdr_context, empty_clipboard, get_rx_clip_client, server_clip_file, set_conn_enabled,
 };
-<<<<<<< HEAD
-use hbb_common::fs::{
-    get_string, is_write_need_confirmation, new_send_confirm,
-    DigestCheckResult,
-};
-use hbb_common::{
-    allow_err,
-    config::Config,
-    fs, log,
-    message_proto::*,
-    protobuf::Message as _,
-    tokio::{self, sync::mpsc, task::spawn_blocking},
-};
-use sciter::{make_args, Element, Value, HELEMENT};
-use std::{
-    collections::HashMap,
-    ops::Deref,
-    sync::{Arc, RwLock},
-};
-
-pub struct ConnectionManagerInner {
-    root: Option<Element>,
-    senders: HashMap<i32, mpsc::UnboundedSender<Data>>,
-    click_time: i64,
-}
-
-#[derive(Clone)]
-pub struct ConnectionManager(Arc<RwLock<ConnectionManagerInner>>);
-=======
->>>>>>> c474ac01
 
 use hbb_common::{allow_err, log};
 use sciter::{make_args, Element, Value, HELEMENT};
