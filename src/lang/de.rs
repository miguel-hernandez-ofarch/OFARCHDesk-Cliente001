--- conflicted
+++ resolved
@@ -555,13 +555,9 @@
         ("Check for software update on startup", "Beim Start auf Softwareaktualisierung prüfen"),
         ("upgrade_rustdesk_server_pro_to_{}_tip", "Bitte aktualisieren Sie RustDesk Server Pro auf die Version {} oder neuer!"),
         ("pull_group_failed_tip", "Aktualisierung der Gruppe fehlgeschlagen"),
-<<<<<<< HEAD
         ("Filter by intersection", "Nach Schnittmenge filtern"),
         ("Remove wallpaper during incoming sessions", "Hintergrundbild während eingehender Sitzungen entfernen"),
         ("Test", "Test"),
-=======
-        ("Remove wallpaper during incoming sessions", ""),
-        ("Test", ""),
         ("Filter by intersection", "Nach Schnittpunkt filtern"),
         ("switch_display_elevated_connections_tip", ""),
         ("display_is_plugged_out_msg", ""),
@@ -569,6 +565,5 @@
         ("elevated_switch_display_msg", ""),
         ("Open in new window", ""),
         ("Show displays as individual windows", ""),
->>>>>>> 16b4db50
     ].iter().cloned().collect();
 }