mod cm;
#[cfg(feature = "inline")]
mod inline;
#[cfg(target_os = "macos")]
mod macos;
#[cfg(target_os = "windows")]
pub mod win_privacy;
pub mod remote;
use crate::ui_interface::*;
use hbb_common::{allow_err, config::PeerConfig, log};
use sciter::Value;
use std::{
    collections::HashMap,
    iter::FromIterator,
    sync::{Arc, Mutex},
};

lazy_static::lazy_static! {
    // stupid workaround for https://sciter.com/forums/topic/crash-on-latest-tis-mac-sdk-sometimes/
    static ref STUPID_VALUES: Mutex<Vec<Arc<Vec<Value>>>> = Default::default();
}

struct UIHostHandler;

pub fn start(args: &mut [String]) {
    #[cfg(target_os = "macos")]
    if args.len() == 1 && args[0] == "--server" {
        macos::make_tray();
        return;
    } else {
        macos::show_dock();
    }
    #[cfg(all(target_os = "linux", feature = "inline"))]
    {
        #[cfg(feature = "appimage")]
        let prefix = std::env::var("APPDIR").unwrap_or("".to_string());
        #[cfg(not(feature = "appimage"))]
        let prefix = "".to_string();
        sciter::set_library(&(prefix + "/usr/lib/rustdesk/libsciter-gtk.so")).ok();
    }
    // https://github.com/c-smile/sciter-sdk/blob/master/include/sciter-x-types.h
    // https://github.com/rustdesk/rustdesk/issues/132#issuecomment-886069737
    #[cfg(windows)]
    allow_err!(sciter::set_options(sciter::RuntimeOptions::GfxLayer(
        sciter::GFX_LAYER::WARP
    )));
    #[cfg(all(windows, not(feature = "inline")))]
    unsafe {
        winapi::um::shellscalingapi::SetProcessDpiAwareness(2);
    }
    #[cfg(windows)]
    if args.len() > 0 && args[0] == "--tray" {
        let options = OPTIONS.clone();
        crate::tray::start_tray(options);
        return;
    }
    use sciter::SCRIPT_RUNTIME_FEATURES::*;
    allow_err!(sciter::set_options(sciter::RuntimeOptions::ScriptFeatures(
        ALLOW_FILE_IO as u8 | ALLOW_SOCKET_IO as u8 | ALLOW_EVAL as u8 | ALLOW_SYSINFO as u8
    )));
    let mut frame = sciter::WindowBuilder::main_window().create();
    #[cfg(windows)]
    allow_err!(sciter::set_options(sciter::RuntimeOptions::UxTheming(true)));
    frame.set_title(&crate::get_app_name());
    #[cfg(target_os = "macos")]
    macos::make_menubar(frame.get_host(), args.is_empty());
    let page;
    if args.len() > 1 && args[0] == "--play" {
        args[0] = "--connect".to_owned();
        let path: std::path::PathBuf = (&args[1]).into();
        let id = path
            .file_stem()
            .map(|p| p.to_str().unwrap_or(""))
            .unwrap_or("")
            .to_owned();
        args[1] = id;
    }
    if args.is_empty() {
        let cloned = CHILDS.clone();
        std::thread::spawn(move || check_zombie(cloned));
        crate::common::check_software_update();
        frame.event_handler(UI {});
        frame.sciter_handler(UIHostHandler {});
        page = "index.html";
    } else if args[0] == "--install" {
        frame.event_handler(UI {});
        frame.sciter_handler(UIHostHandler {});
        page = "install.html";
    } else if args[0] == "--cm" {
        frame.register_behavior("connection-manager", move || {
            Box::new(cm::ConnectionManager::new())
        });
        page = "cm.html";
    } else if (args[0] == "--connect"
        || args[0] == "--file-transfer"
        || args[0] == "--port-forward"
        || args[0] == "--rdp")
        && args.len() > 1
    {
        #[cfg(windows)]
        {
            let hw = frame.get_host().get_hwnd();
            crate::platform::windows::enable_lowlevel_keyboard(hw as _);
        }
        let mut iter = args.iter();
        let cmd = iter.next().unwrap().clone();
        let id = iter.next().unwrap().clone();
        let args: Vec<String> = iter.map(|x| x.clone()).collect();
        frame.set_title(&id);
        frame.register_behavior("native-remote", move || {
            Box::new(remote::Handler::new(cmd.clone(), id.clone(), args.clone()))
        });
        page = "remote.html";
    } else {
        log::error!("Wrong command: {:?}", args);
        return;
    }
    #[cfg(feature = "inline")]
    {
        let html = if page == "index.html" {
            inline::get_index()
        } else if page == "cm.html" {
            inline::get_cm()
        } else if page == "install.html" {
            inline::get_install()
        } else {
            inline::get_remote()
        };
        frame.load_html(html.as_bytes(), Some(page));
    }
    #[cfg(not(feature = "inline"))]
    frame.load_file(&format!(
        "file://{}/src/ui/{}",
        std::env::current_dir()
            .map(|c| c.display().to_string())
            .unwrap_or("".to_owned()),
        page
    ));
    frame.run_app();
}

struct UI {}

impl UI {
    fn recent_sessions_updated(&self) -> bool {
        recent_sessions_updated()
    }

    fn get_id(&self) -> String {
        get_id()
    }

    fn get_password(&mut self) -> String {
        get_password()
    }

    fn update_password(&mut self, password: String) {
        update_password(password)
    }

    fn get_remote_id(&mut self) -> String {
        get_remote_id()
    }

    fn set_remote_id(&mut self, id: String) {
        set_remote_id(id);
    }

    fn goto_install(&mut self) {
        goto_install();
    }

    fn install_me(&mut self, _options: String, _path: String) {
<<<<<<< HEAD
        install_me(_options, _path);
=======
        #[cfg(windows)]
        std::thread::spawn(move || {
            allow_err!(crate::platform::windows::install_me(
                &_options, _path, false, false
            ));
            std::process::exit(0);
        });
>>>>>>> 8d0b49d3
    }

    fn update_me(&self, _path: String) {
        update_me(_path);
    }

    fn run_without_install(&self) {
        run_without_install();
    }

    fn show_run_without_install(&self) -> bool {
        show_run_without_install()
    }

    fn has_rendezvous_service(&self) -> bool {
        has_rendezvous_service()
    }

    fn get_license(&self) -> String {
        get_license()
    }

    fn get_option(&self, key: String) -> String {
        get_option(key)
    }

    fn get_local_option(&self, key: String) -> String {
        get_local_option(key)
    }

    fn set_local_option(&self, key: String, value: String) {
        set_local_option(key, value);
    }

    fn peer_has_password(&self, id: String) -> bool {
        peer_has_password(id)
    }

    fn forget_password(&self, id: String) {
        forget_password(id)
    }

    fn get_peer_option(&self, id: String, name: String) -> String {
        get_peer_option(id, name)
    }

    fn set_peer_option(&self, id: String, name: String, value: String) {
        set_peer_option(id, name, value)
    }

    fn using_public_server(&self) -> bool {
        using_public_server()
    }

    fn get_options(&self) -> Value {
        let hashmap = get_options();
        let mut m = Value::map();
        for (k, v) in hashmap {
            m.set_item(k, v);
        }
        m
    }

    fn test_if_valid_server(&self, host: String) -> String {
        test_if_valid_server(host)
    }

    fn get_sound_inputs(&self) -> Value {
        Value::from_iter(get_sound_inputs())
    }

    fn set_options(&self, v: Value) {
        let mut m = HashMap::new();
        for (k, v) in v.items() {
            if let Some(k) = k.as_string() {
                if let Some(v) = v.as_string() {
                    if !v.is_empty() {
                        m.insert(k, v);
                    }
                }
            }
        }
        set_options(m);
    }

    fn set_option(&self, key: String, value: String) {
        set_option(key, value);
    }

    fn install_path(&mut self) -> String {
        install_path()
    }

    fn get_socks(&self) -> Value {
        Value::from_iter(get_socks())
    }

    fn set_socks(&self, proxy: String, username: String, password: String) {
        set_socks(proxy, username, password)
    }

    fn is_installed(&self) -> bool {
        is_installed()
    }

    fn is_rdp_service_open(&self) -> bool {
        is_rdp_service_open()
    }

    fn is_share_rdp(&self) -> bool {
        is_share_rdp()
    }

    fn set_share_rdp(&self, _enable: bool) {
        set_share_rdp(_enable);
    }

    fn is_installed_lower_version(&self) -> bool {
        is_installed_lower_version()
    }

    fn closing(&mut self, x: i32, y: i32, w: i32, h: i32) {
        closing(x, y, w, h)
    }

    fn get_size(&mut self) -> Value {
        Value::from_iter(get_size())
    }

    fn get_mouse_time(&self) -> f64 {
        get_mouse_time()
    }

    fn check_mouse_time(&self) {
        check_mouse_time()
    }

    fn get_connect_status(&mut self) -> Value {
        let mut v = Value::array(0);
        let x = get_connect_status();
        v.push(x.0);
        v.push(x.1);
        v.push(x.3);
        v
    }

    #[inline]
    fn get_peer_value(id: String, p: PeerConfig) -> Value {
        let values = vec![
            id,
            p.info.username.clone(),
            p.info.hostname.clone(),
            p.info.platform.clone(),
            p.options.get("alias").unwrap_or(&"".to_owned()).to_owned(),
        ];
        Value::from_iter(values)
    }

    fn get_peer(&self, id: String) -> Value {
        let c = get_peer(id.clone());
        Self::get_peer_value(id, c)
    }

    fn get_fav(&self) -> Value {
        Value::from_iter(get_fav())
    }

    fn store_fav(&self, fav: Value) {
        let mut tmp = vec![];
        fav.values().for_each(|v| {
            if let Some(v) = v.as_string() {
                if !v.is_empty() {
                    tmp.push(v);
                }
            }
        });
        store_fav(tmp);
    }

    fn get_recent_sessions(&mut self) -> Value {
        // to-do: limit number of recent sessions, and remove old peer file
        let peers: Vec<Value> = get_recent_sessions()
            .drain(..)
            .map(|p| Self::get_peer_value(p.0, p.2))
            .collect();
        Value::from_iter(peers)
    }

    fn get_icon(&mut self) -> String {
        get_icon()
    }

    fn remove_peer(&mut self, id: String) {
        remove_peer(id)
    }

    fn new_remote(&mut self, id: String, remote_type: String) {
        new_remote(id, remote_type)
    }

    fn is_process_trusted(&mut self, _prompt: bool) -> bool {
        is_process_trusted(_prompt)
    }

    fn is_can_screen_recording(&mut self, _prompt: bool) -> bool {
        is_can_screen_recording(_prompt)
    }

    fn is_installed_daemon(&mut self, _prompt: bool) -> bool {
        is_installed_daemon(_prompt)
    }

    fn get_error(&mut self) -> String {
        get_error()
    }

    fn is_login_wayland(&mut self) -> bool {
        is_login_wayland()
    }

    fn fix_login_wayland(&mut self) {
<<<<<<< HEAD
        fix_login_wayland()
=======
        /*
        #[cfg(target_os = "linux")]
        crate::platform::linux::fix_login_wayland();
        */
>>>>>>> 8d0b49d3
    }

    fn current_is_wayland(&mut self) -> bool {
        current_is_wayland()
    }

    fn modify_default_login(&mut self) -> String {
<<<<<<< HEAD
        modify_default_login()
=======
        /*
        #[cfg(target_os = "linux")]
        return crate::platform::linux::modify_default_login();
        #[cfg(not(target_os = "linux"))]
        */
        return "".to_owned();
>>>>>>> 8d0b49d3
    }

    fn get_software_update_url(&self) -> String {
        get_software_update_url()
    }

    fn get_new_version(&self) -> String {
        get_new_version()
    }

    fn get_version(&self) -> String {
        get_version()
    }

    fn get_app_name(&self) -> String {
        get_app_name()
    }

    fn get_software_ext(&self) -> String {
        get_software_ext()
    }

    fn get_software_store_path(&self) -> String {
        get_software_store_path()
    }

    fn create_shortcut(&self, _id: String) {
        create_shortcut(_id)
    }

    fn discover(&self) {
        discover()
    }

    fn get_lan_peers(&self) -> String {
        get_lan_peers()
    }

    fn get_uuid(&self) -> String {
        get_uuid()
    }

    fn open_url(&self, url: String) {
        open_url(url)
    }

    fn change_id(&self, id: String) {
        change_id(id)
    }

    fn post_request(&self, url: String, body: String, header: String) {
        post_request(url, body, header)
    }

    fn is_ok_change_id(&self) -> bool {
        is_ok_change_id()
    }

    fn get_async_job_status(&self) -> String {
        get_async_job_status()
    }

    fn t(&self, name: String) -> String {
        t(name)
    }

    fn is_xfce(&self) -> bool {
        is_xfce()
    }

    fn get_api_server(&self) -> String {
        get_api_server()
    }
}

impl sciter::EventHandler for UI {
    sciter::dispatch_script_call! {
        fn t(String);
        fn get_api_server();
        fn is_xfce();
        fn using_public_server();
        fn get_id();
        fn get_password();
        fn update_password(String);
        fn get_remote_id();
        fn set_remote_id(String);
        fn closing(i32, i32, i32, i32);
        fn get_size();
        fn new_remote(String, bool);
        fn remove_peer(String);
        fn get_connect_status();
        fn get_mouse_time();
        fn check_mouse_time();
        fn get_recent_sessions();
        fn get_peer(String);
        fn get_fav();
        fn store_fav(Value);
        fn recent_sessions_updated();
        fn get_icon();
        fn install_me(String, String);
        fn is_installed();
        fn set_socks(String, String, String);
        fn get_socks();
        fn is_rdp_service_open();
        fn is_share_rdp();
        fn set_share_rdp(bool);
        fn is_installed_lower_version();
        fn install_path();
        fn goto_install();
        fn is_process_trusted(bool);
        fn is_can_screen_recording(bool);
        fn is_installed_daemon(bool);
        fn get_error();
        fn is_login_wayland();
        fn fix_login_wayland();
        fn current_is_wayland();
        fn modify_default_login();
        fn get_options();
        fn get_option(String);
        fn get_local_option(String);
        fn set_local_option(String, String);
        fn get_peer_option(String, String);
        fn peer_has_password(String);
        fn forget_password(String);
        fn set_peer_option(String, String, String);
        fn has_rendezvous_service();
        fn get_license();
        fn test_if_valid_server(String);
        fn get_sound_inputs();
        fn set_options(Value);
        fn set_option(String, String);
        fn get_software_update_url();
        fn get_new_version();
        fn get_version();
        fn update_me(String);
        fn show_run_without_install();
        fn run_without_install();
        fn get_app_name();
        fn get_software_store_path();
        fn get_software_ext();
        fn open_url(String);
        fn change_id(String);
        fn get_async_job_status();
        fn post_request(String, String, String);
        fn is_ok_change_id();
        fn create_shortcut(String);
        fn discover();
        fn get_lan_peers();
        fn get_uuid();
    }
}

impl sciter::host::HostHandler for UIHostHandler {
    fn on_graphics_critical_failure(&mut self) {
        log::error!("Critical rendering error: e.g. DirectX gfx driver error. Most probably bad gfx drivers.");
    }
}

// sacrifice some memory
pub fn value_crash_workaround(values: &[Value]) -> Arc<Vec<Value>> {
    let persist = Arc::new(values.to_vec());
    STUPID_VALUES.lock().unwrap().push(persist.clone());
    persist
}<|MERGE_RESOLUTION|>--- conflicted
+++ resolved
@@ -171,17 +171,7 @@
     }
 
     fn install_me(&mut self, _options: String, _path: String) {
-<<<<<<< HEAD
         install_me(_options, _path);
-=======
-        #[cfg(windows)]
-        std::thread::spawn(move || {
-            allow_err!(crate::platform::windows::install_me(
-                &_options, _path, false, false
-            ));
-            std::process::exit(0);
-        });
->>>>>>> 8d0b49d3
     }
 
     fn update_me(&self, _path: String) {
@@ -403,14 +393,7 @@
     }
 
     fn fix_login_wayland(&mut self) {
-<<<<<<< HEAD
         fix_login_wayland()
-=======
-        /*
-        #[cfg(target_os = "linux")]
-        crate::platform::linux::fix_login_wayland();
-        */
->>>>>>> 8d0b49d3
     }
 
     fn current_is_wayland(&mut self) -> bool {
@@ -418,16 +401,7 @@
     }
 
     fn modify_default_login(&mut self) -> String {
-<<<<<<< HEAD
         modify_default_login()
-=======
-        /*
-        #[cfg(target_os = "linux")]
-        return crate::platform::linux::modify_default_login();
-        #[cfg(not(target_os = "linux"))]
-        */
-        return "".to_owned();
->>>>>>> 8d0b49d3
     }
 
     fn get_software_update_url(&self) -> String {
