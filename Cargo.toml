[package]
name = "rustdesk"
version = "1.1.10"
authors = ["rustdesk <info@rustdesk.com>"]
edition = "2021"
build= "build.rs"
description = "A remote control software."
default-run = "rustdesk"

[lib]
name = "librustdesk"
crate-type = ["cdylib", "staticlib", "rlib"]

[[bin]]
name = "naming"
path = "src/naming.rs"

[features]
inline = []
hbbs = []
cli = []
with_rc = ["simple_rc"]
appimage = []
use_samplerate = ["samplerate"]
use_rubato = ["rubato"]
use_dasp = ["dasp"]
flutter = ["flutter_rust_bridge"]
default = ["use_dasp","flutter"]
hwcodec = ["scrap/hwcodec"]

# See more keys and their definitions at https://doc.rust-lang.org/cargo/reference/manifest.html

[dependencies]
whoami = "1.2"
scrap = { path = "libs/scrap", features = ["wayland"] }
hbb_common = { path = "libs/hbb_common" }
serde_derive = "1.0"
serde = "1.0"
serde_json = "1.0"
cfg-if = "1.0"
lazy_static = "1.4"
sha2 = "0.10"
repng = "0.2"
libc = "0.2"
parity-tokio-ipc = { git = "https://github.com/open-trade/parity-tokio-ipc" }
flexi_logger = { version = "0.22", features = ["async", "use_chrono_for_offset"] }
runas = "0.2"
magnum-opus = { git = "https://github.com/SoLongAndThanksForAllThePizza/magnum-opus" }
dasp = { version = "0.11", features = ["signal", "interpolate-linear", "interpolate"], optional = true }
rubato = { version = "0.12", optional = true }
samplerate = { version = "0.2", optional = true }
async-trait = "0.1"
uuid = { version = "1.0", features = ["v4"] }
clap = "3.0"
rpassword = "7.0"
base64 = "0.13"
sysinfo = "0.24"
num_cpus = "1.13"
bytes = { version = "1.2", features = ["serde"] }
default-net = "0.11.0"
wol-rs = "0.9.1"
<<<<<<< HEAD
flutter_rust_bridge = { git = "https://github.com/SoLongAndThanksForAllThePizza/flutter_rust_bridge", optional = true }
=======
errno = "0.2.8"
>>>>>>> 3b3d34fa

[target.'cfg(not(target_os = "linux"))'.dependencies]
reqwest = { version = "0.11", features = ["json", "rustls-tls"], default-features=false }

[target.'cfg(not(any(target_os = "android", target_os = "linux")))'.dependencies]
cpal = "0.13.5"

[target.'cfg(not(any(target_os = "android", target_os = "ios")))'.dependencies]
machine-uid = "0.2"
mac_address = "1.1"
sciter-rs = { git = "https://github.com/open-trade/rust-sciter", branch = "dyn" }
sys-locale = "0.2"
enigo = { path = "libs/enigo", features = [ "with_serde" ] }
clipboard = { path = "libs/clipboard" }
rdev = { git = "https://github.com/open-trade/rdev" }
ctrlc = "3.2"
arboard = "2.0"
#minreq = { version = "2.4", features = ["punycode", "https-native"] }
system_shutdown = "3.0.0"

[target.'cfg(target_os = "windows")'.dependencies]
#systray = { git = "https://github.com/open-trade/systray-rs" }
trayicon = { git = "https://github.com/open-trade/trayicon-rs", features = ["winit"] }
winit = "0.26"
winapi = { version = "0.3", features = ["winuser"] }
winreg = "0.10"
windows-service = "0.4"
virtual_display = { path = "libs/virtual_display" }

[target.'cfg(target_os = "macos")'.dependencies]
objc = "0.2"
cocoa = "0.24"
dispatch = "0.2"
core-foundation = "0.9"
core-graphics = "0.22"
include_dir = "0.7.2"
tray-item = "0.7" # looks better than trayicon
dark-light = "0.2"

[target.'cfg(target_os = "linux")'.dependencies]
psimple = { package = "libpulse-simple-binding", version = "2.25" }
pulse = { package = "libpulse-binding", version = "2.26" }
rust-pulsectl = { git = "https://github.com/open-trade/pulsectl" }
async-process = "1.3"
mouce = { git="https://github.com/fufesou/mouce.git" }
evdev = { git="https://github.com/fufesou/evdev" }

[target.'cfg(target_os = "android")'.dependencies]
android_logger = "0.11"
jni = "0.19"

[target.'cfg(any(target_os = "android", target_os = "ios"))'.dependencies]
flutter_rust_bridge = { git = "https://github.com/SoLongAndThanksForAllThePizza/flutter_rust_bridge" }

[workspace]
members = ["libs/scrap", "libs/hbb_common", "libs/enigo", "libs/clipboard", "libs/virtual_display", "libs/simple_rc"]

[package.metadata.winres]
LegalCopyright = "Copyright © 2022 Purslane, Inc."
# this FileDescription overrides package.description
FileDescription = "RustDesk"

[target.'cfg(target_os="windows")'.build-dependencies]
winres = "0.1"
winapi = { version = "0.3", features = [ "winnt" ] }

[build-dependencies]
cc = "1.0"
hbb_common = { path = "libs/hbb_common" }
simple_rc = { path = "libs/simple_rc", optional = true }
flutter_rust_bridge_codegen = { git = "https://github.com/SoLongAndThanksForAllThePizza/flutter_rust_bridge" }

[dev-dependencies]
hound = "3.4"

[package.metadata.bundle]
name = "RustDesk"
identifier = "com.carriez.rustdesk"
icon = ["32x32.png", "128x128.png", "128x128@2x.png"]
deb_depends = ["libgtk-3-0", "libxcb-randr0", "libxdo3", "libxfixes3", "libxcb-shape0", "libxcb-xfixes0", "libasound2", "libsystemd0", "pulseaudio", "python3-pip", "curl"]
osx_minimum_system_version = "10.14"
resources = ["mac-tray-light.png","mac-tray-dark.png"]

#https://github.com/johnthagen/min-sized-rust
[profile.release]
lto = true
codegen-units = 1
panic = 'abort'
strip = true
#opt-level = 'z' # only have smaller size after strip<|MERGE_RESOLUTION|>--- conflicted
+++ resolved
@@ -59,11 +59,8 @@
 bytes = { version = "1.2", features = ["serde"] }
 default-net = "0.11.0"
 wol-rs = "0.9.1"
-<<<<<<< HEAD
 flutter_rust_bridge = { git = "https://github.com/SoLongAndThanksForAllThePizza/flutter_rust_bridge", optional = true }
-=======
 errno = "0.2.8"
->>>>>>> 3b3d34fa
 
 [target.'cfg(not(target_os = "linux"))'.dependencies]
 reqwest = { version = "0.11", features = ["json", "rustls-tls"], default-features=false }
